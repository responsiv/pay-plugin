--- conflicted
+++ resolved
@@ -5,10 +5,7 @@
     - create_taxes_table.php
     - seed_all_tables.php
 1.0.2: Payment settings can now push the invoice number forward.
-<<<<<<< HEAD
+1.0.3: Fixes bug in Skrill payment method when saving.
 1.1.0:
     - Add support for payment profiles.
-    - create_user_profiles_table.php
-=======
-1.0.3: Fixes bug in Skrill payment method when saving.
->>>>>>> ef78ba72
+    - create_user_profiles_table.php