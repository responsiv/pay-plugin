1.0.1:
    - First version of Pay
    - create_invoices_table.php
    - create_methods_table.php
    - create_taxes_table.php
    - seed_all_tables.php
1.0.2: Payment settings can now push the invoice number forward.
1.0.3: Fixes bug in Skrill payment method when saving.
<<<<<<< HEAD
1.1.0:
    - Add support for payment profiles.
    - create_user_profiles_table.php
=======
1.0.4:
    - Invoice items now support related objects.
    - add_invoice_item_related.php
>>>>>>> 053f6ff9
<|MERGE_RESOLUTION|>--- conflicted
+++ resolved
@@ -6,12 +6,9 @@
     - seed_all_tables.php
 1.0.2: Payment settings can now push the invoice number forward.
 1.0.3: Fixes bug in Skrill payment method when saving.
-<<<<<<< HEAD
-1.1.0:
-    - Add support for payment profiles.
-    - create_user_profiles_table.php
-=======
 1.0.4:
     - Invoice items now support related objects.
     - add_invoice_item_related.php
->>>>>>> 053f6ff9
+1.1.0:
+    - Add support for payment profiles.
+    - create_user_profiles_table.php